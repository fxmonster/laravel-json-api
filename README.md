[![Build Status](https://travis-ci.org/cloudcreativity/laravel-json-api.svg?branch=master)](https://travis-ci.org/cloudcreativity/laravel-json-api)

# cloudcreativity/laravel-json-api

Add [jsonapi.org](http://jsonapi.org) compliant APIs to your Laravel 5 application. 
Based on the framework agnostic packages [neomerx/json-api](https://github.com/neomerx/json-api) 
and [cloudcreativity/json-api](https://github.com/cloudcreativity/json-api).

## What is JSON API?

From [jsonapi.org](http://jsonapi.org)

> If you've ever argued with your team about the way your JSON responses should be formatted, JSON API is your anti-bikeshedding weapon.
>
> By following shared conventions, you can increase productivity, take advantage of generalized tooling, and focus on what matters: your application. Clients built around JSON API are able to take advantage of its features around efficiently caching responses, sometimes eliminating network requests entirely.

For full information on the spec, plus examples, see http://jsonapi.org

## Demo

A demo application is available at [here](https://github.com/cloudcreativity/demo-laravel-json-api).

## Laravel Versions

We use semantic versioning but Laravel does not. This table will help...

| Laravel | This Package |
| --- | --- |
| 5.3.* | ^0.8 |
| 5.4.* | ^0.8 |

## Lumen

Currently we have not integrated the package with Lumen. If you use Lumen and can help, please let us know on
[this issue](https://github.com/cloudcreativity/laravel-json-api/issues/61).

## Documentation

We're in the process of adding full documentation to the wiki.

## Status

This repository is under development. We have production applications that are using the package and extensive test
coverage of these applications.

<<<<<<< HEAD
The reason we have not tagged the package as `1.0` is because some features require refinement. You'll see from the
issues that there are plenty of suggestions from users of the package as to how to improve it. We might therefore
need to introduce breaking changes as we work on these improvements.

We are committed to providing [upgrade notes](UPGRADE.md) on each breaking change as we develop the package.
=======
> We are aiming for v1.0 as soon as possible. See 
[this issue](https://github.com/cloudcreativity/laravel-json-api/issues/60) for progress.
>>>>>>> 4af32753

## License

Apache License (Version 2.0). Please see [License File](LICENSE) for more information.

## Installation

Installation is via `composer`. See the wiki for complete instructions.<|MERGE_RESOLUTION|>--- conflicted
+++ resolved
@@ -43,16 +43,8 @@
 This repository is under development. We have production applications that are using the package and extensive test
 coverage of these applications.
 
-<<<<<<< HEAD
-The reason we have not tagged the package as `1.0` is because some features require refinement. You'll see from the
-issues that there are plenty of suggestions from users of the package as to how to improve it. We might therefore
-need to introduce breaking changes as we work on these improvements.
-
-We are committed to providing [upgrade notes](UPGRADE.md) on each breaking change as we develop the package.
-=======
 > We are aiming for v1.0 as soon as possible. See 
 [this issue](https://github.com/cloudcreativity/laravel-json-api/issues/60) for progress.
->>>>>>> 4af32753
 
 ## License
 
@@ -60,4 +52,14 @@
 
 ## Installation
 
-Installation is via `composer`. See the wiki for complete instructions.+Installation is via `composer`. See the wiki for complete instructions.
+
+## Contributing
+
+Contributions are absolutely welcome. Ideally submit a pull request, even more ideally with unit tests. 
+Please note the following:
+
+* **Bug Fixes** - submit a pull request against the `master` branch.
+* **Enhancements / New Features** - submit a pull request against the `develop` branch.
+
+We'd recommend submitting an issue before taking the time to put together a pull request.