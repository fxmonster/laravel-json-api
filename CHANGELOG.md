--- conflicted
+++ resolved
@@ -2,18 +2,16 @@
 All notable changes to this project will be documented in this file. This project adheres to
 [Semantic Versioning](http://semver.org/) and [this changelog format](http://keepachangelog.com/).
 
-<<<<<<< HEAD
+## Unreleased
+
+### Added
+- Package now supports Laravel 5.6 in addition to Laravel 5.4 and 5.5.
+
 ## [0.11.5] - 2018-02-06
 
 ### Fixed
 - [#142](https://github.com/cloudcreativity/laravel-json-api/issues/142)
 URLs were incorrectly formed when there is no URL namespace.
-=======
-## Unreleased
-
-### Added
-- Package now supports Laravel 5.6 in addition to Laravel 5.4 and 5.5.
->>>>>>> 73160407
 
 ## [0.11.4] - 2018-01-25
 
