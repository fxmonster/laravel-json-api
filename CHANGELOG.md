--- conflicted
+++ resolved
@@ -2,7 +2,6 @@
 All notable changes to this project will be documented in this file. This project adheres to
 [Semantic Versioning](http://semver.org/) and [this changelog format](http://keepachangelog.com/).
 
-<<<<<<< HEAD
 ## Unreleased
 
 ### Added
@@ -11,14 +10,13 @@
 Eloquent adapters now have a `filterWithScopes()` method, that maps JSON API filters to
 model scopes and the Eloquent `where*` method names. This is opt-in: i.e. to use, the
 developer must call `filterWithScopes()` within their adapter's `filter()` method.
-=======
+
 ## [1.3.1] - 2019-08-19
 
 ### Fixed
 - Updated Travis config for Laravel `5.9` being renamed `6.0`.
 - [#400](https://github.com/cloudcreativity/laravel-json-api/pull/400)
 Fix overridden variable in error translator.
->>>>>>> ec24e281
 
 ## [1.3.0] - 2019-07-24
 
