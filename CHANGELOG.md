# Change Log
All notable changes to this project will be documented in this file. This project adheres to
[Semantic Versioning](http://semver.org/) and [this changelog format](http://keepachangelog.com/).

<<<<<<< HEAD
## Unreleased

### Added
- Client supplied ids will now be hydrated into Eloquent models, configurable via the `$clientId` property
on the Eloquent hydrator.
=======
## [0.10.2] - 2017-08-25

### Added
- Test assertions to check that resource routes have not been registered.
>>>>>>> 2503172c

## [0.10.1] - 2017-08-15

### Fixed
- [#88] Fixed fatal error caused when resolving request objects out of the service container when there was no 
inbound request bound in the service container.

## [0.10.0] - 2017-07-29

### Added
- The resource registrar now automatically adds a JSON API's route URL and name prefixes.
- Can now send JSON API requests using a Guzzle client.
- Can now obtain a JSON API instance using the `json_api()` global helper.
- Can now obtain the JSON API request instance using the `json_api_request()` global helper.
- Added an api `url()` helper for generating URLs to resources within an API.
- Can now map a single JSON API resource to multiple record classes. 

### Changed
- Tests helpers are no longer in the Browser Kit testing style, and instead use a `TestResponse` class that extends
the standard Laravel test response.
- The `InteractsWithResources` test helper trait has been merged into `MakesJsonApiRequests`.
- The `ReplyTrait` has been moved to the `Http\Controllers` namespace and renamed `CreatesResponses`.
- Moved the facade into the `Facades` namespace and renamed it `JsonApi`. This means it can now be imported with
a `use` statement.
- The `register()` method must now be used to register routes.

### Fixed
- [#66] Content negotiation no longer sends a `415` response if a request does not have body content.
- Fixed merging API resources objects.

### Removed
- This package no longer supports Laravel 5.3.
- The `Document\GeneratesLink` trait was removed.
- The `Document\LinkFactory` was removed and the API `links()` helper must be used instead.

## [0.9.1] - 2017-06-26

### Fixed
- [#70] Url prefix was not being passed to encoder leading to invalid links in JSON API documents.

## [0.9.0] - 2017-06-07

### Added
- An encoder can now be obtained for a named API via the JSON API service `encoder` method.
- New Blade directives for outputting encoded JSON API data in templates:
  - `@jsonapi($apiName)` for configuring the encoder to use. Optionally takes `$host`, `$options` and `$depth`
  arguments.
  - `@encode($data)` for encoding data. Optionally takes `$includePaths` and `$fieldSets` arguments.
- Added a broadcasting helper trait (`Broadcasting\BroadcastsData`) to aid broadcasting of JSON API data.

### Changed
- Changes to import statements for resource object and standard object interfaces, to reflect changes in the 
`cloudcreativity/json-api` package.

### Removed
- Removed the validator error factory interface from this library as the one provided by `cloudcreativity/json-api`
has the additional methods on it.
- The deprecated `isActive` method on the JSON API service (available via the facade) has been removed.

## [0.8.0] - 2017-05-20

### Added
- Generator for API config - `php artisan make:json-api <name>`
- All routes registered now have route names.
- Support for packages providing resources into an API via a `ResourceProvider` class. Note that this is currently
experimental.

### Changed
- Route registration has been refactored so that only the JSON API routes that are required for a specific resource
type are registered.
- Config is now defined on a per-API basis. E.g. for an API named `v1`, config is stored in a `json-api-v1.php` file.
- Store adapters now relate to a specific resource type, and also contain all filtering/pagination logic for an
index HTTP request.
- The validators class now provides query parameter validation rules rather than rules specifically for the filter
query parameter.
- Pagination is now implemented via a pagination strategy that is injected into the `EloquentAdapter`. This allows
for pagination strategies to be changed on a per-resource type basis. The package includes a `StandardStrategy` that
integrates with the default Laravel page number/size pagination.

### Removed
- A resource's `Request` class has been removed as its functionality is now handled by middleware, and query parameter
checking has been moved to the `Validators` class.
- `Search` classes have been removed in favour of the new store adapters.
- Package no longer supports Laravel 5.1 and 5.2.

### Fixed
- Shortcut for non-Eloquent generation on generator commands has been changed to `-N` (was previously `-ne` which
did not work).

## [0.7.0] - 2017-03-16

### Added
- Default Eloquent hydration attributes are now calculated using `Model::getFillable()`. To use this,
set the `$attributes` property on an Eloquent hydrator to `null`.
- Eloquent hydrator will now calculate attributes to serialize as dates using `Model::getDates()`. To
use this, set the `$dates` property on an Eloquent hydrator to `null`.
- Default Eloquent serialization attribution in the `EloquentSchema` class. These are calculated using
either `Model::getVisible()` or `Model::getFillable()` minus any `Model::getHidden()` keys. To use this,
set the `$attributes` property on an Eloquent schema to `null`.

### Changed
- When generating an Eloquent hydrator or schema using the `make:json-api` commands, the `$attributes`
property will be set as `null` by default.

## [0.6.2] - 2017-02-23

### Fixed
- Corrected mistake in description of the `make:json-api:validators` Artisan command.

## [0.6.1] - 2017-02-22

### Changed
- Updated service provider bindings for the `neomerx/json-api` factories.

## [0.6.0] - 2017-02-20

### Added
- Added support for Laravel 5.4. However, consuming applications will need to use the Browserkit testing package
to continue to use the JSON API testing suite.

### Removed
- Dropped support for PHP 5.5

## [0.5.4] - 2016-12-21

### Fixed
- Bug in Eloquent adapter meant that a check for whether a resource identifier exists was checking whether the
whole table had any rows, rather than the specific id.

## [0.5.3] - 2016-12-01

### Fixed
- #31 Fix expression in abstract generator command that is not compatible with PHP 5.5

## [0.5.2] - 2016-11-11

### Added
- Generator commands to generate the classes required for a JSON API resource. To view available commands use 
`php artisan list make:json-api`. The main command is `make:json-api:resource` which generates multiple classes for
a JSON API resource at once. Credit to @jstoone for contributing this feature.

## [0.5.1] - 2016-11-09

### Changed
- Dependency `symfony/psr-http-message-bridge` now allows `^1.0` as version 1 has now been released. Version `0.2.*` is
still allowed to maintain backwards compatibility but will be removed in `v0.6` of this package.

### Fixed
- Amended testing that a model has been trashed so that it is compatible with Laravel 5.2 and 5.3.

## [0.5.0] - 2016-10-21

This release is the first release to support Laravel 5.3.

### Added
- Can now attach custom adapters to the store via the `json-api.php` config file.
- Authorizer now supports adding error messages from the error repository using string keys.
- An abstract Eloquent model hydrator can now be used.
- The Eloquent controller now handles saving of has many relationships that need to be committed to the database
after the primary model has been created. You must be using the new Eloquent hydrator for this to work, or your 
existing hydrator can type hint the capability by implementing the new `HydratesRelatedInterface`.

### Changed
- Paging configuration is now held on a per-API basis.
- Update authorization can now access the resource submitted by the client via an additional method argument.
- Request handlers are now not injected to a controller via the constructor: instead the fully qualified class name
is passed and controller middleware is used to validate requests. This change was necessary to support Laravel 5.3, 
while maintaining support for 5.1 and 5.2.
- Various classes have been moved into the `cloudcreativity/json-api` package (changing their namespace), because the
implementations are now framework agnostic.
- Eloquent schemas now follow the JSON API recommendation and use hyphenated member names by default. This behaviour
can however be overridden, e.g. if the Eloquent underscored attribute names is the desired convention.
- To match this, the search class also assumed a default of hyphenated member names, although this can be overridden.
- Validator provides now receive the resource type that they are validating into their method signatures. This allows
for a single validator provider to validate multiple resource types if desired.

### Removed
- `AbstractSortedSearch` was removed and its capability merged into `AbstractSearch` as there was no need to have the
two separate classes.
- Removed the experimental `boot` feature on the JSON API service.

## [0.4.6] - 2016-09-01

### Fixed
- Return value from hydrator was not being used in the Eloquent controller. The hydrator interface defines that the
hydrated object should be returned, so the controller has been amended to respect this return value.

## [0.4.5] - 2016-08-26

### Change
- Tied the package to Laravel `5.1.*|5.2.*`. This is non-breaking because the package currently only works with these
two versions (it was previously tied to `^5.1`). A breaking change in Laravel `5.3` means that this package does not
currently work with `5.3`.

## [0.4.4] - 2016-08-26

### Fixed
- Paginator now includes sort order in paging links. This is required because otherwise the paging does not maintain
its order when using the links.

## [0.4.3] - 2016-08-16

### Added

- `AbstractSortedSearch` now has a `defaultSort` method that is invoked if the client has not sent any sort
parameters. Child classes can override this method to implement a default search order if desired.
- Added `saving`, `saved`, `deleting` and `deleted` hooks to the `EloquentController`.

## [0.4.2] - 2016-08-11

### Added

- Can now register a resource type with the resource registrar without providing a controller name. The controller
will default to the studley case of the resource type with `Controller` appended - e.g. `posts` becomes 
`PostsController`.
- New `InteractsWithResources` test helper. This extends `MakesJsonApiRequests` and adds in helpers for using
when a test case is testing a single resource type.

## [0.4.1] - 2016-07-27

### Added

- Support for find-many requests in the default Eloquent model search implementation.
- Hooks in `EloquentController` for `creating`, `created`, `updating` and `updated` events. This makes it
easier for child classes to implement customer logic, e.g. dispatching events, jobs, etc.

### Changed

- Removed dependency between model test helper and Laravel's database test helper, as there was no need for
this dependency to exist.

### Fixed

- Asserting that a model has been created now correctly checks expected attributes.

## [0.4.0] - 2016-07-20

This is a substantial refactoring, based on using this package in production environments. We also updated 
the underlying packages, both of which are breaking changes:

- `neomerx/json-api` from `^0.6.6` to `^0.8.0`
- `cloudcreativity/json-api` from `^0.4.0` to `^0.5.0`

Future changelog entries will document changes from this point onwards.<|MERGE_RESOLUTION|>--- conflicted
+++ resolved
@@ -2,18 +2,16 @@
 All notable changes to this project will be documented in this file. This project adheres to
 [Semantic Versioning](http://semver.org/) and [this changelog format](http://keepachangelog.com/).
 
-<<<<<<< HEAD
 ## Unreleased
 
 ### Added
 - Client supplied ids will now be hydrated into Eloquent models, configurable via the `$clientId` property
 on the Eloquent hydrator.
-=======
+
 ## [0.10.2] - 2017-08-25
 
 ### Added
 - Test assertions to check that resource routes have not been registered.
->>>>>>> 2503172c
 
 ## [0.10.1] - 2017-08-15
 
