--- conflicted
+++ resolved
@@ -2,7 +2,6 @@
 All notable changes to this project will be documented in this file. This project adheres to
 [Semantic Versioning](http://semver.org/) and [this changelog format](http://keepachangelog.com/).
 
-<<<<<<< HEAD
 ## Unreleased
 
 ### Added
@@ -24,7 +23,7 @@
 for the soft delete attribute now defaults to the camel-case version of the model column. For example,
 column `deleted_at` previously defaulted to the JSON API field `deleted-at`, whereas now it will
 default to `deletedAt`. To continue to use dash-case, set the `softDeleteField` property on your adapter.
-=======
+
 ## [2.2.0] - 2020-09-09
 
 ### Added
@@ -35,7 +34,6 @@
 ### Fixed
 - The error translator will now detect if the translated value is identical to the translation
 key path, and return `null` when it is. This fixes behaviour that changed in Laravel 7.28.
->>>>>>> 38f27dc0
 
 ## [2.1.0] - 2020-09-04
 
