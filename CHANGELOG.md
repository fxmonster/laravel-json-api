--- conflicted
+++ resolved
@@ -2,19 +2,17 @@
 All notable changes to this project will be documented in this file. This project adheres to
 [Semantic Versioning](http://semver.org/) and [this changelog format](http://keepachangelog.com/).
 
-<<<<<<< HEAD
 ## Unreleased
 
 ### Added
 - Client supplied ids will now be hydrated into Eloquent models, configurable via the `$clientId` property
 on the Eloquent hydrator.
-=======
+
 ## [0.10.1] - 2017-08-15
 
 ### Fixed
 - [#88] Fixed fatal error caused when resolving request objects out of the service container when there was no 
 inbound request bound in the service container.
->>>>>>> fa9ef7c7
 
 ## [0.10.0] - 2017-07-29
 
