# Change Log
All notable changes to this project will be documented in this file. This project adheres to
[Semantic Versioning](http://semver.org/) and [this changelog format](http://keepachangelog.com/).

<<<<<<< HEAD
## Unreleased

### Changed
- Split adapter into resource and relationship adapter, and created classes to specifically deal with Eloquent
relationships.
- Adapters now handle both reading and modifying domain records.
- Moved Eloquent JSON API classes into a single namespace.

### Removed
- Delete Eloquent hydrator class as all hydration is now handled by adapters instead.
=======
## [0.12.0] - 2018-02-08

### Added
- Package now supports Laravel 5.6 in addition to Laravel 5.4 and 5.5.
>>>>>>> f3a0e02e

## [0.11.5] - 2018-02-06

### Fixed
- [#142](https://github.com/cloudcreativity/laravel-json-api/issues/142)
URLs were incorrectly formed when there is no URL namespace.

## [0.11.4] - 2018-01-25

### Fixed
- [#138](https://github.com/cloudcreativity/laravel-json-api/issues/138)
Generator commands not working since Laravel v5.5.28.
- [#131](https://github.com/cloudcreativity/laravel-json-api/issues/131)
Ensure Eloquent adapter uses default pagination parameters.

## [0.11.3] - 2017-12-01

### Fixed
- [#125](https://github.com/cloudcreativity/laravel-json-api/issues/125)
Refresh the Eloquent model after hydrating so that any cached relationships are reloaded.

## [0.11.2] - 2017-11-14

### Added
- The host can now be omitted from encoded URLs if needed.

### Changed
- The test response `assertStatus` method now outputs the error messages if the response status is
unexpected and the response has JSON API errors in it. This restores a the behaviour that was present
in `v0.10`.

### Fixed
- Corrected invalid import statement in abstract hydrator stub.

## [0.11.1] - 2017-09-26

### Fixed
- [#109] The matched media type is now set as the `Content-Type` header on a response.

## [0.11.0] - 2017-09-02

### Added
- Support for Laravel 5.5, including package discovery.
- Client supplied ids will now be hydrated into Eloquent models, configurable via the `$clientId` property
on the Eloquent hydrator.

### Removed
- The following deprecated methods were removed from the `TestResponse` helper:
  - `seeStatusCode()`: use `assertStatus()`
  - `seeDataCollection()`: use `assertDataCollection()`
  - `seeDataResource()`: use `assertDataResource()`
  - `seeDataResourceIdentifier()`: use `assertDataResourceIdentifier()`
  - `seeDocument()`: use `assertDocument()`
  - `seeErrors()`: use `assertErrors()` 

### Deprecated
- The `TestResponse::assertStatusCode()` method is deprecated in favour of `assertStatus()`.
- The `InteractsWithModels::seeModelInDatabase()` method is deprecated in favour of `assertDatabaseHasModel()`.
- The `InteractsWithModels::notSeeModelInDatabase()` method is deprecated in favour of `assertDatabaseMissingModel()`.

## [0.10.3] - 2017-09-02

### Fixed
-[#96] Fixed creation of qualified sorting parameters in the Eloquent adapter. 

## [0.10.2] - 2017-08-25

### Added
- Test assertions to check that resource routes have not been registered.

## [0.10.1] - 2017-08-15

### Fixed
- [#88] Fixed fatal error caused when resolving request objects out of the service container when there was no 
inbound request bound in the service container.

## [0.10.0] - 2017-07-29

### Added
- The resource registrar now automatically adds a JSON API's route URL and name prefixes.
- Can now send JSON API requests using a Guzzle client.
- Can now obtain a JSON API instance using the `json_api()` global helper.
- Can now obtain the JSON API request instance using the `json_api_request()` global helper.
- Added an api `url()` helper for generating URLs to resources within an API.
- Can now map a single JSON API resource to multiple record classes. 

### Changed
- Tests helpers are no longer in the Browser Kit testing style, and instead use a `TestResponse` class that extends
the standard Laravel test response.
- The `InteractsWithResources` test helper trait has been merged into `MakesJsonApiRequests`.
- The `ReplyTrait` has been moved to the `Http\Controllers` namespace and renamed `CreatesResponses`.
- Moved the facade into the `Facades` namespace and renamed it `JsonApi`. This means it can now be imported with
a `use` statement.
- The `register()` method must now be used to register routes.

### Fixed
- [#66] Content negotiation no longer sends a `415` response if a request does not have body content.
- Fixed merging API resources objects.

### Removed
- This package no longer supports Laravel 5.3.
- The `Document\GeneratesLink` trait was removed.
- The `Document\LinkFactory` was removed and the API `links()` helper must be used instead.

## [0.9.1] - 2017-06-26

### Fixed
- [#70] Url prefix was not being passed to encoder leading to invalid links in JSON API documents.

## [0.9.0] - 2017-06-07

### Added
- An encoder can now be obtained for a named API via the JSON API service `encoder` method.
- New Blade directives for outputting encoded JSON API data in templates:
  - `@jsonapi($apiName)` for configuring the encoder to use. Optionally takes `$host`, `$options` and `$depth`
  arguments.
  - `@encode($data)` for encoding data. Optionally takes `$includePaths` and `$fieldSets` arguments.
- Added a broadcasting helper trait (`Broadcasting\BroadcastsData`) to aid broadcasting of JSON API data.

### Changed
- Changes to import statements for resource object and standard object interfaces, to reflect changes in the 
`cloudcreativity/json-api` package.

### Removed
- Removed the validator error factory interface from this library as the one provided by `cloudcreativity/json-api`
has the additional methods on it.
- The deprecated `isActive` method on the JSON API service (available via the facade) has been removed.

## [0.8.0] - 2017-05-20

### Added
- Generator for API config - `php artisan make:json-api <name>`
- All routes registered now have route names.
- Support for packages providing resources into an API via a `ResourceProvider` class. Note that this is currently
experimental.

### Changed
- Route registration has been refactored so that only the JSON API routes that are required for a specific resource
type are registered.
- Config is now defined on a per-API basis. E.g. for an API named `v1`, config is stored in a `json-api-v1.php` file.
- Store adapters now relate to a specific resource type, and also contain all filtering/pagination logic for an
index HTTP request.
- The validators class now provides query parameter validation rules rather than rules specifically for the filter
query parameter.
- Pagination is now implemented via a pagination strategy that is injected into the `EloquentAdapter`. This allows
for pagination strategies to be changed on a per-resource type basis. The package includes a `StandardStrategy` that
integrates with the default Laravel page number/size pagination.

### Removed
- A resource's `Request` class has been removed as its functionality is now handled by middleware, and query parameter
checking has been moved to the `Validators` class.
- `Search` classes have been removed in favour of the new store adapters.
- Package no longer supports Laravel 5.1 and 5.2.

### Fixed
- Shortcut for non-Eloquent generation on generator commands has been changed to `-N` (was previously `-ne` which
did not work).

## [0.7.0] - 2017-03-16

### Added
- Default Eloquent hydration attributes are now calculated using `Model::getFillable()`. To use this,
set the `$attributes` property on an Eloquent hydrator to `null`.
- Eloquent hydrator will now calculate attributes to serialize as dates using `Model::getDates()`. To
use this, set the `$dates` property on an Eloquent hydrator to `null`.
- Default Eloquent serialization attribution in the `EloquentSchema` class. These are calculated using
either `Model::getVisible()` or `Model::getFillable()` minus any `Model::getHidden()` keys. To use this,
set the `$attributes` property on an Eloquent schema to `null`.

### Changed
- When generating an Eloquent hydrator or schema using the `make:json-api` commands, the `$attributes`
property will be set as `null` by default.

## [0.6.2] - 2017-02-23

### Fixed
- Corrected mistake in description of the `make:json-api:validators` Artisan command.

## [0.6.1] - 2017-02-22

### Changed
- Updated service provider bindings for the `neomerx/json-api` factories.

## [0.6.0] - 2017-02-20

### Added
- Added support for Laravel 5.4. However, consuming applications will need to use the Browserkit testing package
to continue to use the JSON API testing suite.

### Removed
- Dropped support for PHP 5.5

## [0.5.4] - 2016-12-21

### Fixed
- Bug in Eloquent adapter meant that a check for whether a resource identifier exists was checking whether the
whole table had any rows, rather than the specific id.

## [0.5.3] - 2016-12-01

### Fixed
- #31 Fix expression in abstract generator command that is not compatible with PHP 5.5

## [0.5.2] - 2016-11-11

### Added
- Generator commands to generate the classes required for a JSON API resource. To view available commands use 
`php artisan list make:json-api`. The main command is `make:json-api:resource` which generates multiple classes for
a JSON API resource at once. Credit to @jstoone for contributing this feature.

## [0.5.1] - 2016-11-09

### Changed
- Dependency `symfony/psr-http-message-bridge` now allows `^1.0` as version 1 has now been released. Version `0.2.*` is
still allowed to maintain backwards compatibility but will be removed in `v0.6` of this package.

### Fixed
- Amended testing that a model has been trashed so that it is compatible with Laravel 5.2 and 5.3.

## [0.5.0] - 2016-10-21

This release is the first release to support Laravel 5.3.

### Added
- Can now attach custom adapters to the store via the `json-api.php` config file.
- Authorizer now supports adding error messages from the error repository using string keys.
- An abstract Eloquent model hydrator can now be used.
- The Eloquent controller now handles saving of has many relationships that need to be committed to the database
after the primary model has been created. You must be using the new Eloquent hydrator for this to work, or your 
existing hydrator can type hint the capability by implementing the new `HydratesRelatedInterface`.

### Changed
- Paging configuration is now held on a per-API basis.
- Update authorization can now access the resource submitted by the client via an additional method argument.
- Request handlers are now not injected to a controller via the constructor: instead the fully qualified class name
is passed and controller middleware is used to validate requests. This change was necessary to support Laravel 5.3, 
while maintaining support for 5.1 and 5.2.
- Various classes have been moved into the `cloudcreativity/json-api` package (changing their namespace), because the
implementations are now framework agnostic.
- Eloquent schemas now follow the JSON API recommendation and use hyphenated member names by default. This behaviour
can however be overridden, e.g. if the Eloquent underscored attribute names is the desired convention.
- To match this, the search class also assumed a default of hyphenated member names, although this can be overridden.
- Validator provides now receive the resource type that they are validating into their method signatures. This allows
for a single validator provider to validate multiple resource types if desired.

### Removed
- `AbstractSortedSearch` was removed and its capability merged into `AbstractSearch` as there was no need to have the
two separate classes.
- Removed the experimental `boot` feature on the JSON API service.

## [0.4.6] - 2016-09-01

### Fixed
- Return value from hydrator was not being used in the Eloquent controller. The hydrator interface defines that the
hydrated object should be returned, so the controller has been amended to respect this return value.

## [0.4.5] - 2016-08-26

### Change
- Tied the package to Laravel `5.1.*|5.2.*`. This is non-breaking because the package currently only works with these
two versions (it was previously tied to `^5.1`). A breaking change in Laravel `5.3` means that this package does not
currently work with `5.3`.

## [0.4.4] - 2016-08-26

### Fixed
- Paginator now includes sort order in paging links. This is required because otherwise the paging does not maintain
its order when using the links.

## [0.4.3] - 2016-08-16

### Added

- `AbstractSortedSearch` now has a `defaultSort` method that is invoked if the client has not sent any sort
parameters. Child classes can override this method to implement a default search order if desired.
- Added `saving`, `saved`, `deleting` and `deleted` hooks to the `EloquentController`.

## [0.4.2] - 2016-08-11

### Added

- Can now register a resource type with the resource registrar without providing a controller name. The controller
will default to the studley case of the resource type with `Controller` appended - e.g. `posts` becomes 
`PostsController`.
- New `InteractsWithResources` test helper. This extends `MakesJsonApiRequests` and adds in helpers for using
when a test case is testing a single resource type.

## [0.4.1] - 2016-07-27

### Added

- Support for find-many requests in the default Eloquent model search implementation.
- Hooks in `EloquentController` for `creating`, `created`, `updating` and `updated` events. This makes it
easier for child classes to implement customer logic, e.g. dispatching events, jobs, etc.

### Changed

- Removed dependency between model test helper and Laravel's database test helper, as there was no need for
this dependency to exist.

### Fixed

- Asserting that a model has been created now correctly checks expected attributes.

## [0.4.0] - 2016-07-20

This is a substantial refactoring, based on using this package in production environments. We also updated 
the underlying packages, both of which are breaking changes:

- `neomerx/json-api` from `^0.6.6` to `^0.8.0`
- `cloudcreativity/json-api` from `^0.4.0` to `^0.5.0`

Future changelog entries will document changes from this point onwards.<|MERGE_RESOLUTION|>--- conflicted
+++ resolved
@@ -2,7 +2,6 @@
 All notable changes to this project will be documented in this file. This project adheres to
 [Semantic Versioning](http://semver.org/) and [this changelog format](http://keepachangelog.com/).
 
-<<<<<<< HEAD
 ## Unreleased
 
 ### Changed
@@ -13,12 +12,11 @@
 
 ### Removed
 - Delete Eloquent hydrator class as all hydration is now handled by adapters instead.
-=======
+
 ## [0.12.0] - 2018-02-08
 
 ### Added
 - Package now supports Laravel 5.6 in addition to Laravel 5.4 and 5.5.
->>>>>>> f3a0e02e
 
 ## [0.11.5] - 2018-02-06
 
