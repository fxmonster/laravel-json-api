--- conflicted
+++ resolved
@@ -2,7 +2,6 @@
 All notable changes to this project will be documented in this file. This project adheres to
 [Semantic Versioning](http://semver.org/) and [this changelog format](http://keepachangelog.com/).
 
-<<<<<<< HEAD
 ## Unreleased
 
 ### Added
@@ -22,7 +21,7 @@
 for the soft delete attribute now defaults to the camel-case version of the model column. For example,
 column `deleted_at` previously defaulted to the JSON API field `deleted-at`, whereas now it will
 default to `deletedAt`. To continue to use dash-case, set the `softDeleteField` property on your adapter.
-=======
+
 ## [2.1.0] - 2020-09-04
 
 ### Added
@@ -32,7 +31,6 @@
 combined with the `CloudCreativity\LaravelJsonApi\Document\Error\Error`. It is not
 recommended to use the `Neomerx\JsonApi\Exceptions\JsonApiException` class as support
 for this exception class will be removed in a future version.
->>>>>>> 9cbf4cab
 
 ## [2.0.0] - 2020-06-17
 
