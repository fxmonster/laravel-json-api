<?php
/**
 * Copyright 2020 Cloud Creativity Limited
 *
 * Licensed under the Apache License, Version 2.0 (the "License");
 * you may not use this file except in compliance with the License.
 * You may obtain a copy of the License at
 *
 * http://www.apache.org/licenses/LICENSE-2.0
 *
 * Unless required by applicable law or agreed to in writing, software
 * distributed under the License is distributed on an "AS IS" BASIS,
 * WITHOUT WARRANTIES OR CONDITIONS OF ANY KIND, either express or implied.
 * See the License for the specific language governing permissions and
 * limitations under the License.
 */

namespace CloudCreativity\LaravelJsonApi\Api;

use CloudCreativity\LaravelJsonApi\Codec\Codec;
use CloudCreativity\LaravelJsonApi\Codec\DecodingList;
use CloudCreativity\LaravelJsonApi\Codec\Encoding;
use CloudCreativity\LaravelJsonApi\Codec\EncodingList;
use CloudCreativity\LaravelJsonApi\Contracts\Client\ClientInterface;
use CloudCreativity\LaravelJsonApi\Contracts\ContainerInterface;
use CloudCreativity\LaravelJsonApi\Contracts\Encoder\SerializerInterface;
use CloudCreativity\LaravelJsonApi\Contracts\Exceptions\ExceptionParserInterface;
use CloudCreativity\LaravelJsonApi\Contracts\Resolver\ResolverInterface;
use CloudCreativity\LaravelJsonApi\Contracts\Store\StoreInterface;
use CloudCreativity\LaravelJsonApi\Factories\Factory;
use CloudCreativity\LaravelJsonApi\Http\Responses\Responses;
use CloudCreativity\LaravelJsonApi\Resolver\AggregateResolver;
use CloudCreativity\LaravelJsonApi\Resolver\NamespaceResolver;
use GuzzleHttp\Client;
use Neomerx\JsonApi\Contracts\Http\Headers\MediaTypeInterface;
use Neomerx\JsonApi\Contracts\Http\Headers\SupportedExtensionsInterface;
use Neomerx\JsonApi\Encoder\EncoderOptions;

/**
 * Class Api
 *
 * @package CloudCreativity\LaravelJsonApi
 */
class Api
{

    /**
     * @var Factory
     */
    private $factory;

    /**
     * @var AggregateResolver
     */
    private $resolver;

    /**
     * @var string
     */
    private $name;

    /**
     * @var EncodingList
     */
    private $encodings;

    /**
     * @var DecodingList
     */
    private $decodings;

    /**
     * @var bool
     */
    private $useEloquent;

    /**
     * @var Url
     */
    private $url;

    /**
     * @var Jobs
     */
    private $jobs;

    /**
     * @var string|null
     */
    private $supportedExt;

    /**
     * @var ContainerInterface|null
     */
    private $container;

    /**
     * @var StoreInterface|null
     */
    private $store;

    /**
     * @var Responses|null
     */
    private $responses;

    /**
     * @var array
     */
    private $providers;

    /**
     * @var string|null
     */
    private $connection;

    /**
     * @var bool
     */
    private $transactions;

    /**
     * @var string|null
     */
    private $modelNamespace;

    /**
     * Api constructor.
     *
     * @param Factory $factory
     * @param AggregateResolver $resolver
     * @param $apiName
     * @param EncodingList $encodings
     * @param DecodingList $decodings
     * @param Url $url
     * @param Jobs $jobs
     * @param bool $useEloquent
     * @param string|null $supportedExt
     * @param array $providers
     * @param string|null $connection
     * @param bool $transactions
     * @param string|null $modelNamespace
     */
    public function __construct(
        Factory $factory,
        AggregateResolver $resolver,
        $apiName,
        EncodingList $encodings,
        DecodingList $decodings,
        Url $url,
        Jobs $jobs,
        $useEloquent = true,
        $supportedExt = null,
        array $providers = [],
        string $connection = null,
        bool $transactions = true,
        string $modelNamespace = null
    ) {
        $this->factory = $factory;
        $this->resolver = $resolver;
        $this->name = $apiName;
        $this->encodings = $encodings;
        $this->decodings = $decodings;
        $this->url = $url;
        $this->jobs = $jobs;
        $this->useEloquent = $useEloquent;
        $this->supportedExt = $supportedExt;
        $this->providers = $providers;
        $this->connection = $connection;
        $this->transactions = $transactions;
        $this->modelNamespace = $modelNamespace;
    }

    /**
     * @return void
     */
    public function __clone()
    {
        $this->container = null;
        $this->store = null;
    }

    /**
     * Get the resolver for the API and packages.
     *
     * @return ResolverInterface
     */
    public function getResolver()
    {
        return $this->resolver;
    }

    /**
     * Get the API's resolver.
     *
     * @return ResolverInterface
     */
    public function getDefaultResolver()
    {
        return $this->resolver->getDefaultResolver();
    }

    /**
     * @return bool
     */
    public function isByResource()
    {
        $resolver = $this->getDefaultResolver();

        return $resolver instanceof NamespaceResolver;
    }

    /**
     * @return string
     */
    public function getName()
    {
        return $this->name;
    }

    /**
     * @return bool
     */
    public function isEloquent()
    {
        return $this->useEloquent;
    }

    /**
     * @return Url
     */
    public function getUrl()
    {
        return $this->url;
    }

    /**
     * @return Jobs
     */
    public function getJobs()
    {
        return $this->jobs;
    }

    /**
     * @return ContainerInterface|null
     */
    public function getContainer()
    {
        if (!$this->container) {
            $this->container = $this->factory->createExtendedContainer($this->resolver);
        }

        return $this->container;
    }

    /**
     * @return StoreInterface
     */
    public function getStore()
    {
        if (!$this->store) {
            $this->store = $this->factory->createStore($this->getContainer());
        }

        return $this->store;
    }

    /**
     * @return SupportedExtensionsInterface|null
     */
    public function getSupportedExtensions()
    {
        if (!$this->supportedExt) {
            return null;
        }

        return $this->factory->createSupportedExtensions($this->supportedExt);
    }

    /**
     * @return EncodingList
     */
    public function getEncodings(): EncodingList
    {
        return $this->encodings;
    }

    /**
     * @return DecodingList
     */
    public function getDecodings(): DecodingList
    {
        return $this->decodings;
    }

    /**
     * Get the default API codec.
     *
     * @return Codec
     */
    public function getDefaultCodec(): Codec
    {
        return $this->factory->createCodec(
            $this->getContainer(),
            $this->encodings->find(MediaTypeInterface::JSON_API_MEDIA_TYPE) ?: Encoding::jsonApi(),
            $this->decodings->find(MediaTypeInterface::JSON_API_MEDIA_TYPE)
        );
    }

    /**
     * Get the responses instance for the API.
     *
     * @return Responses
     */
    public function getResponses()
    {
        if (!$this->responses) {
            $this->responses = $this->response();
        }

        return $this->responses;
    }

    /**
     * Get the default database connection for the API.
     *
     * @return string|null
     */
    public function getConnection(): ?string
    {
        return $this->connection;
    }

    /**
     * Are database transactions used by default?
     *
     * @return bool
     */
    public function hasTransactions(): bool
    {
        return $this->transactions;
    }

    /**
<<<<<<< HEAD
     * @return string|null
     */
    public function getModelNamespace(): ?string
    {
        return $this->modelNamespace;
    }



=======
     * @return ExceptionParserInterface
     * @todo add this to config.
     */
    public function exceptions(): ExceptionParserInterface
    {
        return app(ExceptionParserInterface::class);
    }

>>>>>>> ed67d502
    /**
     * Create an encoder for the API.
     *
     * @param int|EncoderOptions|Encoding $options
     * @param int $depth
     * @return SerializerInterface
     */
    public function encoder($options = 0, $depth = 512)
    {
        if ($options instanceof Encoding) {
            $options = $options->getOptions();
        }

        if (!$options instanceof EncoderOptions) {
            $options = new EncoderOptions($options, $this->getUrl()->toString(), $depth);
        }

        return $this->factory->createEncoder($this->getContainer(), $options);
    }

    /**
     * Create a responses helper for this API.
     *
     * @return Responses
     */
    public function response()
    {
        return $this->factory->createResponseFactory($this);
    }

    /**
     * @param Client|string|array $clientHostOrOptions
     *      Guzzle client, string host or array of Guzzle options
     * @param array $options
     *      Guzzle options, only used if first argument is a string host name.
     * @return ClientInterface
     */
    public function client($clientHostOrOptions = [], array $options = [])
    {
        if (is_array($clientHostOrOptions)) {
            $options = $clientHostOrOptions;
            $options['base_uri'] = isset($options['base_uri']) ?
                $options['base_uri'] : $this->url->getBaseUri();
        }

        if (is_string($clientHostOrOptions)) {
            $options = array_replace($options, [
                'base_uri' => $this->url->withHost($clientHostOrOptions)->getBaseUri(),
            ]);
        }

        $client = ($clientHostOrOptions instanceof Client) ? $clientHostOrOptions : new Client($options);

        return $this->factory->createClient($client, $this->getContainer(), $this->encoder());
    }

    /**
     * @return UrlGenerator
     */
    public function url()
    {
        return $this->factory->createUrlGenerator($this->url);
    }

    /**
     * @return LinkGenerator
     */
    public function links()
    {
        return $this->factory->createLinkGenerator($this->url());
    }

    /**
     * @return ResourceProviders
     */
    public function providers(): ResourceProviders
    {
        return new ResourceProviders(
            $this->factory,
            $this->providers
        );
    }

    /**
     * Register a resource provider with this API.
     *
     * @param AbstractProvider $provider
     * @return void
     */
    public function register(AbstractProvider $provider)
    {
        $this->resolver->attach($provider->getResolver());
    }

}<|MERGE_RESOLUTION|>--- conflicted
+++ resolved
@@ -343,17 +343,6 @@
     }
 
     /**
-<<<<<<< HEAD
-     * @return string|null
-     */
-    public function getModelNamespace(): ?string
-    {
-        return $this->modelNamespace;
-    }
-
-
-
-=======
      * @return ExceptionParserInterface
      * @todo add this to config.
      */
@@ -362,7 +351,14 @@
         return app(ExceptionParserInterface::class);
     }
 
->>>>>>> ed67d502
+    /**
+     * @return string|null
+     */
+    public function getModelNamespace(): ?string
+    {
+        return $this->modelNamespace;
+    }
+
     /**
      * Create an encoder for the API.
      *
