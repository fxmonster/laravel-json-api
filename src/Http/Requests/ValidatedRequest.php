--- conflicted
+++ resolved
@@ -43,21 +43,17 @@
     protected $request;
 
     /**
+     * @var JsonApiRequest
+     */
+    protected $jsonApiRequest;
+
+    /**
      * @var Factory
      */
     protected $factory;
 
     /**
-     * @var RequestInterface
-     */
-    protected $jsonApiRequest;
-
-    /**
-<<<<<<< HEAD
      * @var ContainerInterface
-=======
-     * @var JsonApiRequest
->>>>>>> 62d28496
      */
     private $container;
 
